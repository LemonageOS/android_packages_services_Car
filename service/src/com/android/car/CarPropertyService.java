--- conflicted
+++ resolved
@@ -863,11 +863,8 @@
                         carPropertyValueToSet.getAreaId(), request.getAreaId()).toString());
             }
             validateSetParameters(carPropertyValueToSet);
-<<<<<<< HEAD
-=======
             // TODO(b/273345604): validateGetParameters for properties that have
             // waitForPropertyUpdate set.
->>>>>>> f0a67086
         }
         mPropertyHalService.setCarPropertyValuesAsync(setPropertyServiceRequests,
                 asyncPropertyResultCallback, timeoutInMs);
