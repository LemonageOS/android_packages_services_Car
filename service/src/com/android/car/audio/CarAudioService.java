--- conflicted
+++ resolved
@@ -615,19 +615,11 @@
         if (wasMute) {
             handleMuteChanged(zoneId, groupId, flags);
             eventTypes |= EVENT_TYPE_MUTE_CHANGED;
-<<<<<<< HEAD
         }
 
         if (mUseDynamicRouting && !isPlaybackOnVolumeGroupActive(zoneId, groupId)) {
             callbackFlags |= FLAG_PLAY_SOUND;
         }
-=======
-        }
-
-        if (mUseDynamicRouting && !isPlaybackOnVolumeGroupActive(zoneId, groupId)) {
-            callbackFlags |= FLAG_PLAY_SOUND;
-        }
->>>>>>> e071f2e4
         callbackVolumeGroupEvent(List.of(convertVolumeChangeToEvent(
                 getVolumeGroupInfo(zoneId, groupId), callbackFlags, eventTypes)));
     }
