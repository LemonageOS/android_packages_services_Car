--- conflicted
+++ resolved
@@ -266,7 +266,9 @@
         },
     },
     compile_dex: true,
-<<<<<<< HEAD
+    dist: {
+        targets: ["dist_files"],
+    }
 }
 
 // Export the api/system-current.txt file.
@@ -289,9 +291,4 @@
     srcs: [
         "api/system-removed.txt",
     ],
-=======
-    dist: {
-        targets: ["dist_files"],
-    }
->>>>>>> c0d19dc2
 }