--- conflicted
+++ resolved
@@ -401,13 +401,8 @@
     <item msgid="1008268820118852416">"Považovať za nemeranú sieť"</item>
   </string-array>
   <string-array name="wifi_privacy_entries">
-<<<<<<< HEAD
-    <item msgid="6545683814310036454">"Použiť náhodnú MAC (predvolené)"</item>
-    <item msgid="214234417308375326">"Používať adresu MAC zariadenia"</item>
-=======
     <item msgid="6545683814310036454">"Používať randomizovanú adresu MAC (predvolené)"</item>
     <item msgid="214234417308375326">"Použiť adresu MAC zariadenia"</item>
->>>>>>> 0d6e7c79
   </string-array>
   <string-array name="wifi_hidden_entries">
     <item msgid="7426878022650940844">"Nie"</item>
