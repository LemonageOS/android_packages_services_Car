--- conflicted
+++ resolved
@@ -69,18 +69,7 @@
         "android.car"
     ],
 
-<<<<<<< HEAD
     required: ["allowed_privapp_com.google.android.car.kitchensink",
                "default-permissions-com.google.android.car.kitchensink.xml",
               ],
-
-    product_variables: {
-        pdk: {
-            //disble build in PDK, missing ui-lib breaks build
-            enabled: false,
-        },
-    },
-=======
-    required: ["allowed_privapp_com.google.android.car.kitchensink"],
->>>>>>> ab3bf9d5
 }