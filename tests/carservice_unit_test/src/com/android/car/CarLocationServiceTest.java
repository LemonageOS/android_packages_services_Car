/*
 * Copyright (C) 2018 The Android Open Source Project
 *
 * Licensed under the Apache License, Version 2.0 (the "License");
 * you may not use this file except in compliance with the License.
 * You may obtain a copy of the License at
 *
 *      http://www.apache.org/licenses/LICENSE-2.0
 *
 * Unless required by applicable law or agreed to in writing, software
 * distributed under the License is distributed on an "AS IS" BASIS,
 * WITHOUT WARRANTIES OR CONDITIONS OF ANY KIND, either express or implied.
 * See the License for the specific language governing permissions and
 * limitations under the License.
 */

package com.android.car;

import static com.google.common.truth.Truth.assertThat;

import static junit.framework.Assert.assertEquals;
import static junit.framework.Assert.assertFalse;
import static junit.framework.Assert.assertTrue;
import static junit.framework.Assert.fail;

import static org.mockito.ArgumentMatchers.any;
import static org.mockito.ArgumentMatchers.eq;
import static org.mockito.Mockito.doAnswer;
import static org.mockito.Mockito.never;
import static org.mockito.Mockito.times;
import static org.mockito.Mockito.verify;
import static org.mockito.Mockito.when;

import android.car.IPerUserCarService;
import android.car.drivingstate.CarDrivingStateEvent;
import android.car.drivingstate.ICarDrivingStateChangeListener;
import android.car.hardware.power.CarPowerManager.CarPowerStateListener;
import android.content.Context;
import android.content.Intent;
import android.content.IntentFilter;
import android.content.pm.PackageManager;
import android.location.Location;
import android.location.LocationManager;
import android.os.SystemClock;
import android.os.UserManager;

import androidx.test.InstrumentationRegistry;

import com.android.car.systeminterface.SystemInterface;
import com.android.car.test.utils.TemporaryDirectory;

import org.junit.After;
import org.junit.Before;
import org.junit.Test;
import org.junit.runner.RunWith;
import org.mockito.ArgumentCaptor;
import org.mockito.Mock;
import org.mockito.junit.MockitoJUnitRunner;

import java.io.BufferedReader;
import java.io.File;
import java.io.FileInputStream;
import java.io.FileOutputStream;
import java.io.IOException;
import java.io.InputStreamReader;
import java.util.concurrent.CompletableFuture;
import java.util.concurrent.CountDownLatch;
import java.util.stream.Collectors;

/**
 * This class contains unit tests for the {@link CarLocationService}.
 * It tests that {@link LocationManagerProxy}'s last known location is stored in and loaded from a
 * JSON file upon appropriate system events.
 *
 * The following mocks are used:
 * 1. {@link Context} registers intent receivers.
<<<<<<< HEAD
 * 2. {@link CarUserManagerHelper} tells whether or not the system user is headless.
 * 3. {@link SystemInterface} tells where to store system files.
 * 4. {@link CarDrivingStateService} tells about driving state changes.
 * 5. {@link PerUserCarServiceHelper} provides a mocked {@link ICarUserService}.
 * 6. {@link ICarUserService} provides a mocked {@link LocationManagerProxy}.
 * 7. {@link LocationManagerProxy} provides placeholder {@link Location}s.
=======
 * 2. {@link SystemInterface} tells where to store system files.
 * 3. {@link CarDrivingStateService} tells about driving state changes.
 * 4. {@link PerUserCarServiceHelper} provides a mocked {@link IPerUserCarService}.
 * 5. {@link IPerUserCarService} provides a mocked {@link LocationManagerProxy}.
 * 6. {@link LocationManagerProxy} provides dummy {@link Location}s.
>>>>>>> da26adca
 */
@RunWith(MockitoJUnitRunner.class)
public class CarLocationServiceTest {
    private static final String TAG = "CarLocationServiceTest";
    private static final String TEST_FILENAME = "location_cache.json";
    private CarLocationService mCarLocationService;
    private Context mContext;
    private CountDownLatch mLatch;
    private File mTempDirectory;
    private PerUserCarServiceHelper.ServiceCallback mUserServiceCallback;
    @Mock
    private Context mMockContext;
    @Mock
    private LocationManagerProxy mMockLocationManagerProxy;
    @Mock
    private SystemInterface mMockSystemInterface;
    @Mock
    private CarDrivingStateService mMockCarDrivingStateService;
    @Mock
    private PerUserCarServiceHelper mMockPerUserCarServiceHelper;
    @Mock
    private IPerUserCarService mMockIPerUserCarService;

    /**
     * Initialize all of the objects with the @Mock annotation.
     */
    @Before
    public void setUp() throws Exception {
        mContext = InstrumentationRegistry.getTargetContext();
        mTempDirectory = new TemporaryDirectory(TAG).getDirectory();
        mLatch = new CountDownLatch(1);
        mCarLocationService = new CarLocationService(mMockContext) {
            @Override
            void asyncOperation(Runnable operation) {
                super.asyncOperation(() -> {
                    operation.run();
                    mLatch.countDown();
                });
            }
        };
        CarLocalServices.removeServiceForTest(SystemInterface.class);
        CarLocalServices.addService(SystemInterface.class, mMockSystemInterface);
        CarLocalServices.removeServiceForTest(CarDrivingStateService.class);
        CarLocalServices.addService(CarDrivingStateService.class, mMockCarDrivingStateService);
        CarLocalServices.removeServiceForTest(PerUserCarServiceHelper.class);
        CarLocalServices.addService(PerUserCarServiceHelper.class, mMockPerUserCarServiceHelper);
        when(mMockSystemInterface.getSystemCarDir()).thenReturn(mTempDirectory);
        when(mMockIPerUserCarService.getLocationManagerProxy())
                .thenReturn(mMockLocationManagerProxy);

        if (!UserManager.isHeadlessSystemUserMode()) {
            fail("We only support and test the headless system user case. Ensure the system has "
                    + "the system property 'ro.fw.mu.headless_system_user' set to true.");
        }

        // Store CarLocationService's user switch callback so we can invoke it in the tests.
        doAnswer((invocation) -> {
            Object[] arguments = invocation.getArguments();
            assertThat(arguments).isNotNull();
            assertThat(arguments).hasLength(1);
            assertThat(arguments[0]).isNotNull();
            mUserServiceCallback = (PerUserCarServiceHelper.ServiceCallback) arguments[0];
            return null;
        }).when(mMockPerUserCarServiceHelper).registerServiceCallback(any(
                PerUserCarServiceHelper.ServiceCallback.class));
    }

    @After
    public void tearDown() throws Exception {
        if (mCarLocationService != null) {
            mCarLocationService.release();
        }
    }

    /**
     * Test that the {@link CarLocationService} has the permissions necessary to call the
     * {@link LocationManager} injectLocation API.
     *
     * Note that this test will never fail even if the relevant permissions are removed from the
     * manifest since {@link CarService} runs in a system process.
     */
    @Test
    public void testCarLocationServiceShouldHavePermissions() {
        int fineLocationCheck =
                mContext.checkSelfPermission(android.Manifest.permission.ACCESS_FINE_LOCATION);
        int locationHardwareCheck =
                mContext.checkSelfPermission(android.Manifest.permission.LOCATION_HARDWARE);
        assertEquals(PackageManager.PERMISSION_GRANTED, fineLocationCheck);
        assertEquals(PackageManager.PERMISSION_GRANTED, locationHardwareCheck);
    }

    /**
     * Test that the {@link CarLocationService} registers to receive location intents.
     */
    @Test
    public void testRegistersToReceiveEvents() {
        mCarLocationService.init();
        ArgumentCaptor<IntentFilter> intentFilterArgument = ArgumentCaptor.forClass(
                IntentFilter.class);
        verify(mMockContext).registerReceiver(eq(mCarLocationService),
                intentFilterArgument.capture());
        verify(mMockCarDrivingStateService).registerDrivingStateChangeListener(any());
        verify(mMockPerUserCarServiceHelper).registerServiceCallback(any());
        IntentFilter intentFilter = intentFilterArgument.getValue();
        assertThat(intentFilter.countActions()).isEqualTo(1);
        assertThat(intentFilter.getAction(0)).isEqualTo(LocationManager.MODE_CHANGED_ACTION);
    }

    /**
     * Test that the {@link CarLocationService} unregisters its event receivers.
     */
    @Test
    public void testUnregistersEventReceivers() {
        mCarLocationService.init();
        mCarLocationService.release();
        verify(mMockContext).unregisterReceiver(mCarLocationService);
        verify(mMockCarDrivingStateService).unregisterDrivingStateChangeListener(any());
        verify(mMockPerUserCarServiceHelper).unregisterServiceCallback(any());
    }

    /**
     * Test that the {@link CarLocationService} parses a location from a JSON serialization and then
     * injects it into the {@link LocationManagerProxy} upon onServiceConnected.
     */
    @Test
    public void testLoadsLocationWithHeadlessSystemUser() throws Exception {
        mCarLocationService.init();
        assertThat(mUserServiceCallback).isNotNull();
        long currentTime = System.currentTimeMillis();
        long elapsedTime = SystemClock.elapsedRealtimeNanos();
        long pastTime = currentTime - 60000;
        writeCacheFile("{\"provider\": \"gps\", \"latitude\": 16.7666, \"longitude\": 3.0026,"
                + "\"accuracy\":12.3, \"captureTime\": " + pastTime + "}");
        ArgumentCaptor<Location> argument = ArgumentCaptor.forClass(Location.class);
        when(mMockLocationManagerProxy.injectLocation(argument.capture())).thenReturn(true);

        mUserServiceCallback.onServiceConnected(mMockIPerUserCarService);
        mLatch.await();

        Location location = argument.getValue();
        assertEquals("gps", location.getProvider());
        assertEquals(16.7666, location.getLatitude());
        assertEquals(3.0026, location.getLongitude());
        assertEquals(12.3f, location.getAccuracy());
        assertTrue(location.getTime() >= currentTime);
        assertTrue(location.getElapsedRealtimeNanos() >= elapsedTime);
    }

    /**
     * Test that the {@link CarLocationService} does not inject a location if there is no location
     * cache file.
     */
    @Test
    public void testDoesNotLoadLocationWhenNoFileExists() throws Exception {
        mCarLocationService.init();
        assertThat(mUserServiceCallback).isNotNull();
        assertThat(getLocationCacheFile().exists()).isFalse();

        mUserServiceCallback.onServiceConnected(mMockIPerUserCarService);
        mLatch.await();

        verify(mMockLocationManagerProxy, never()).injectLocation(any());
    }

    /**
     * Test that the {@link CarLocationService} handles an incomplete JSON file gracefully.
     */
    @Test
    public void testDoesNotLoadLocationFromIncompleteFile() throws Exception {
        mCarLocationService.init();
        assertThat(mUserServiceCallback).isNotNull();
        writeCacheFile("{\"provider\": \"gps\", \"latitude\": 16.7666, \"longitude\": 3.0026,");

        mUserServiceCallback.onServiceConnected(mMockIPerUserCarService);
        mLatch.await();

        verify(mMockLocationManagerProxy, never()).injectLocation(any());
    }

    /**
     * Test that the {@link CarLocationService} handles a corrupt JSON file gracefully.
     */
    @Test
    public void testDoesNotLoadLocationFromCorruptFile() throws Exception {
        mCarLocationService.init();
        assertThat(mUserServiceCallback).isNotNull();
        writeCacheFile("{\"provider\":\"latitude\":16.7666,\"longitude\": \"accuracy\":1.0}");

        mUserServiceCallback.onServiceConnected(mMockIPerUserCarService);
        mLatch.await();

        verify(mMockLocationManagerProxy, never()).injectLocation(any());
    }

    /**
     * Test that the {@link CarLocationService} does not inject a location that is missing
     * accuracy.
     */
    @Test
    public void testDoesNotLoadIncompleteLocation() throws Exception {
        mCarLocationService.init();
        assertThat(mUserServiceCallback).isNotNull();
        writeCacheFile("{\"provider\": \"gps\", \"latitude\": 16.7666, \"longitude\": 3.0026}");

        mUserServiceCallback.onServiceConnected(mMockIPerUserCarService);
        mLatch.await();

        verify(mMockLocationManagerProxy, never()).injectLocation(any());
    }

    /**
     * Test that the {@link CarLocationService} does not inject a location that is older than
     * thirty days.
     */
    @Test
    public void testDoesNotLoadOldLocation() throws Exception {
        mCarLocationService.init();
        assertThat(mUserServiceCallback).isNotNull();
        long thirtyThreeDaysMs = 33 * 24 * 60 * 60 * 1000L;
        long oldTime = System.currentTimeMillis() - thirtyThreeDaysMs;
        writeCacheFile("{\"provider\": \"gps\", \"latitude\": 16.7666, \"longitude\": 3.0026,"
                + "\"accuracy\":12.3, \"captureTime\": " + oldTime + "}");

        mUserServiceCallback.onServiceConnected(mMockIPerUserCarService);
        mLatch.await();

        verify(mMockLocationManagerProxy, never()).injectLocation(any());
    }

    /**
     * Test that the {@link CarLocationService} stores the {@link LocationManager}'s last known
     * location upon power state-changed SHUTDOWN_PREPARE events.
     */
    @Test
    public void testStoresLocationUponShutdownPrepare() throws Exception {
        // We must have a LocationManagerProxy for the current user in order to get a location
        // during shutdown-prepare.
        mCarLocationService.init();
        mUserServiceCallback.onServiceConnected(mMockIPerUserCarService);
        mLatch.await();
        mLatch = new CountDownLatch(1);

        long currentTime = System.currentTimeMillis();
        long elapsedTime = SystemClock.elapsedRealtimeNanos();
        Location timbuktu = new Location(LocationManager.GPS_PROVIDER);
        timbuktu.setLatitude(16.7666);
        timbuktu.setLongitude(3.0026);
        timbuktu.setAccuracy(13.75f);
        timbuktu.setTime(currentTime);
        timbuktu.setElapsedRealtimeNanos(elapsedTime);
        when(mMockLocationManagerProxy.getLastKnownLocation(LocationManager.GPS_PROVIDER))
                .thenReturn(timbuktu);
        CompletableFuture<Void> future = new CompletableFuture<>();

        mCarLocationService.onStateChanged(CarPowerStateListener.SHUTDOWN_PREPARE, future);
        mLatch.await();

        verify(mMockLocationManagerProxy).getLastKnownLocation(LocationManager.GPS_PROVIDER);
        assertTrue(future.isDone());
        String actualContents = readCacheFile();
        long oneDayMs = 24 * 60 * 60 * 1000;
        long granularCurrentTime = (currentTime / oneDayMs) * oneDayMs;
        String expectedContents = "{\"provider\":\"gps\",\"latitude\":16.7666,\"longitude\":"
                + "3.0026,\"accuracy\":13.75,\"captureTime\":" + granularCurrentTime + "}";
        assertEquals(expectedContents, actualContents);
    }

    /**
     * Test that the {@link CarLocationService} does not throw an exception on SUSPEND_EXIT events.
     */
    @Test
    public void testDoesNotThrowExceptionUponPowerStateChanged() {
        try {
            mCarLocationService.onStateChanged(CarPowerStateListener.SUSPEND_ENTER, null);
            mCarLocationService.onStateChanged(CarPowerStateListener.SUSPEND_EXIT, null);
            mCarLocationService.onStateChanged(CarPowerStateListener.SHUTDOWN_ENTER, null);
            mCarLocationService.onStateChanged(CarPowerStateListener.ON, null);
            mCarLocationService.onStateChanged(CarPowerStateListener.WAIT_FOR_VHAL, null);
            mCarLocationService.onStateChanged(CarPowerStateListener.SHUTDOWN_CANCELLED, null);
        } catch (Exception e) {
            fail("onStateChanged should not throw an exception: " + e);
        }
    }

    /**
     * Test that the {@link CarLocationService} does not store null locations.
     */
    @Test
    public void testDoesNotStoreNullLocation() throws Exception {
        // We must have a LocationManagerProxy for the current user in order to get a location
        // during shutdown-prepare.
        mCarLocationService.init();
        mUserServiceCallback.onServiceConnected(mMockIPerUserCarService);
        mLatch.await();
        mLatch = new CountDownLatch(1);

        when(mMockLocationManagerProxy.getLastKnownLocation(LocationManager.GPS_PROVIDER))
                .thenReturn(null);
        CompletableFuture<Void> future = new CompletableFuture<>();

        mCarLocationService.onStateChanged(CarPowerStateListener.SHUTDOWN_PREPARE, future);
        mLatch.await();

        assertTrue(future.isDone());
        verify(mMockLocationManagerProxy).getLastKnownLocation(LocationManager.GPS_PROVIDER);
        assertFalse(getLocationCacheFile().exists());
    }

    /**
     * Test that the {@link CarLocationService} deletes location_cache.json when location is
     * disabled.
     */
    @Test
    public void testDeletesCacheFileWhenLocationIsDisabled() throws Exception {
        // We must have a LocationManagerProxy for the current user in order to check whether or
        // not location is enabled.
        mCarLocationService.init();
        mUserServiceCallback.onServiceConnected(mMockIPerUserCarService);
        mLatch.await();
        mLatch = new CountDownLatch(1);

        writeCacheFile("{\"provider\":\"latitude\":16.7666,\"longitude\": \"accuracy\":1.0}");
        when(mMockLocationManagerProxy.isLocationEnabled()).thenReturn(false);
        assertTrue(getLocationCacheFile().exists());

        mCarLocationService.onReceive(mMockContext,
                new Intent(LocationManager.MODE_CHANGED_ACTION));

        verify(mMockLocationManagerProxy, times(1)).isLocationEnabled();
        assertFalse(getLocationCacheFile().exists());
    }

    /**
     * Test that the {@link CarLocationService} deletes location_cache.json when the system resumes
     * from suspend-to-ram if moving.
     */
    @Test
    public void testDeletesCacheFileUponSuspendExitWhileMoving() throws Exception {
        mCarLocationService.init();
        when(mMockLocationManagerProxy.isLocationEnabled()).thenReturn(false);
        when(mMockCarDrivingStateService.getCurrentDrivingState()).thenReturn(
                new CarDrivingStateEvent(CarDrivingStateEvent.DRIVING_STATE_MOVING, 0));
        writeCacheFile("{\"provider\":\"latitude\":16.7666,\"longitude\": \"accuracy\":1.0}");
        CompletableFuture<Void> future = new CompletableFuture<>();
        assertTrue(getLocationCacheFile().exists());

        mCarLocationService.onStateChanged(CarPowerStateListener.SUSPEND_EXIT, future);

        assertTrue(future.isDone());
        verify(mMockLocationManagerProxy, times(0)).isLocationEnabled();
        assertFalse(getLocationCacheFile().exists());
    }

    /**
     * Test that the {@link CarLocationService} registers for driving state changes when the system
     * resumes from suspend-to-ram.
     */
    @Test
    public void testRegistersForDrivingStateChangesUponSuspendExit() throws Exception {
        mCarLocationService.init();
        when(mMockLocationManagerProxy.isLocationEnabled()).thenReturn(false);
        when(mMockCarDrivingStateService.getCurrentDrivingState()).thenReturn(
                new CarDrivingStateEvent(CarDrivingStateEvent.DRIVING_STATE_PARKED, 0));
        CompletableFuture<Void> future = new CompletableFuture<>();

        mCarLocationService.onStateChanged(CarPowerStateListener.SUSPEND_EXIT, future);

        assertTrue(future.isDone());
        verify(mMockLocationManagerProxy, times(0)).isLocationEnabled();
        // One of the registrations should happen during init and another during onStateChanged.
        verify(mMockCarDrivingStateService, times(2)).registerDrivingStateChangeListener(any());
    }

    /**
     * Test that the {@link CarLocationService} deletes location_cache.json when the car enters a
     * moving driving state.
     */
    @Test
    public void testDeletesCacheFileWhenDrivingStateBecomesMoving() throws Exception {
        mCarLocationService.init();
        writeCacheFile("{\"provider\":\"latitude\":16.7666,\"longitude\": \"accuracy\":1.0}");
        when(mMockLocationManagerProxy.isLocationEnabled()).thenReturn(false);
        ArgumentCaptor<ICarDrivingStateChangeListener> changeListenerArgument =
                ArgumentCaptor.forClass(ICarDrivingStateChangeListener.class);
        verify(mMockCarDrivingStateService).registerDrivingStateChangeListener(
                changeListenerArgument.capture());
        ICarDrivingStateChangeListener changeListener = changeListenerArgument.getValue();
        assertTrue(getLocationCacheFile().exists());

        changeListener.onDrivingStateChanged(
                new CarDrivingStateEvent(CarDrivingStateEvent.DRIVING_STATE_MOVING,
                        SystemClock.elapsedRealtimeNanos()));

        verify(mMockLocationManagerProxy, times(0)).isLocationEnabled();
        verify(mMockCarDrivingStateService, times(1)).unregisterDrivingStateChangeListener(any());
        assertFalse(getLocationCacheFile().exists());
    }

    private void writeCacheFile(String json) throws IOException {
        FileOutputStream fos = new FileOutputStream(getLocationCacheFile());
        fos.write(json.getBytes());
        fos.close();
    }

    private String readCacheFile() throws IOException {
        FileInputStream fis = new FileInputStream(getLocationCacheFile());
        String json = new BufferedReader(new InputStreamReader(fis)).lines()
                .parallel().collect(Collectors.joining("\n"));
        fis.close();
        return json;
    }

    private File getLocationCacheFile() {
        return new File(mTempDirectory, TEST_FILENAME);
    }
}<|MERGE_RESOLUTION|>--- conflicted
+++ resolved
@@ -74,20 +74,11 @@
  *
  * The following mocks are used:
  * 1. {@link Context} registers intent receivers.
-<<<<<<< HEAD
- * 2. {@link CarUserManagerHelper} tells whether or not the system user is headless.
- * 3. {@link SystemInterface} tells where to store system files.
- * 4. {@link CarDrivingStateService} tells about driving state changes.
- * 5. {@link PerUserCarServiceHelper} provides a mocked {@link ICarUserService}.
- * 6. {@link ICarUserService} provides a mocked {@link LocationManagerProxy}.
- * 7. {@link LocationManagerProxy} provides placeholder {@link Location}s.
-=======
  * 2. {@link SystemInterface} tells where to store system files.
  * 3. {@link CarDrivingStateService} tells about driving state changes.
  * 4. {@link PerUserCarServiceHelper} provides a mocked {@link IPerUserCarService}.
  * 5. {@link IPerUserCarService} provides a mocked {@link LocationManagerProxy}.
- * 6. {@link LocationManagerProxy} provides dummy {@link Location}s.
->>>>>>> da26adca
+ * 6. {@link LocationManagerProxy} provides placeholder {@link Location}s.
  */
 @RunWith(MockitoJUnitRunner.class)
 public class CarLocationServiceTest {
