--- conflicted
+++ resolved
@@ -258,13 +258,10 @@
                 .when(() -> CarLocalServices.getService(CarUxRestrictionsManagerService.class));
         doReturn(mSpiedPackageManager).when(() -> ActivityThread.getPackageManager());
 
-<<<<<<< HEAD
-=======
         when(mMockCarUxRestrictionsManagerService.getCurrentUxRestrictions())
                 .thenReturn(new CarUxRestrictions.Builder(/* reqOpt= */ false,
                         UX_RESTRICTIONS_BASELINE, /* time= */ 0).build());
 
->>>>>>> 0066532d
         mTempSystemCarDir = Files.createTempDirectory("watchdog_test").toFile();
         when(mMockSystemInterface.getSystemCarDir()).thenReturn(mTempSystemCarDir);
 
@@ -3230,11 +3227,8 @@
 
     private void captureCarUxRestrictionsChangeListener(int wantedInvocations) {
         verify(mMockCarUxRestrictionsManagerService, times(wantedInvocations))
-<<<<<<< HEAD
-=======
                 .getCurrentUxRestrictions();
         verify(mMockCarUxRestrictionsManagerService, times(wantedInvocations))
->>>>>>> 0066532d
                 .registerUxRestrictionsChangeListener(mICarUxRestrictionsChangeListener.capture(),
                         eq(Display.DEFAULT_DISPLAY));
         mCarUxRestrictionsChangeListener = mICarUxRestrictionsChangeListener.getValue();
